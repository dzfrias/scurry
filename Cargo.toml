[package]
name = "scurry"
version = "0.4.3"
authors = ["Diego Frias <styx5242@gmail.com>"]
license = "MIT"
description = "A component-based object-oriented language"
readme = "README.md"
homepage = "https://dzfrias.github.io/scurry-web"
repository = "https://github.com/dzfrias/scurry"
keywords = ["cli", "language", "compiler"]
categories = ["compilers"]
rust-version = "1.65.0"
edition = "2021"
<<<<<<< HEAD
exclude = ["/website"]
=======

exclude = ["/website", "/examples"]
>>>>>>> 412a4dce

[dependencies]
logos = "0.12.1"
thiserror = "1.0.37"
snailquote = "0.3.1"
clap = { version = "4.0.13", features = ["derive"], optional = true }
rustyline = { version = "10.0.0", optional = true }
rustyline-derive = { version = "0.7.0", optional = true }

[build-dependencies]
clap = { version = "4.0.13", features = ["derive"] }
clap_complete = { version = "4.0.6" }
clap_mangen = { version = "0.2.5" }

[features]
default = ["rustyline", "clap", "rustyline-derive"]<|MERGE_RESOLUTION|>--- conflicted
+++ resolved
@@ -11,12 +11,8 @@
 categories = ["compilers"]
 rust-version = "1.65.0"
 edition = "2021"
-<<<<<<< HEAD
-exclude = ["/website"]
-=======
 
 exclude = ["/website", "/examples"]
->>>>>>> 412a4dce
 
 [dependencies]
 logos = "0.12.1"
